--- conflicted
+++ resolved
@@ -1,11 +1,7 @@
 name = "Stipple"
 uuid = "4acbeb90-81a0-11ea-1966-bdaff8155998"
 authors = ["Adrian <e@essenciary.com>"]
-<<<<<<< HEAD
-version = "0.25.1"
-=======
 version = "0.25.2"
->>>>>>> 8778b663
 
 [deps]
 FilePathsBase = "48062228-2e41-5def-b9a4-89aafe57970f"
