--- conflicted
+++ resolved
@@ -1,11 +1,7 @@
 name = "Stipple"
 uuid = "4acbeb90-81a0-11ea-1966-bdaff8155998"
 authors = ["Adrian <e@essenciary.com>"]
-<<<<<<< HEAD
-version = "0.10-DEV"
-=======
 version = "0.9.4-DEV"
->>>>>>> abc4a8c4
 
 [deps]
 JSON = "682c06a0-de6a-54ab-a142-c8b1cf79cde6"
@@ -20,12 +16,6 @@
 Test = "8dfed614-e22c-5e08-85e1-65c5234f0b40"
 
 [compat]
-<<<<<<< HEAD
-=======
-JSON = "0.21"
-Observables = "0.3, 0.4"
-julia = "1"
->>>>>>> abc4a8c4
 FilePathsBase = "0.9"
 Genie = "1"
 JSON = "0.21"
