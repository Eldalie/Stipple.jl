name = "Stipple"
uuid = "4acbeb90-81a0-11ea-1966-bdaff8155998"
authors = ["Adrian <e@essenciary.com>"]
<<<<<<< HEAD
version = "0.24.0"
=======
version = "0.24.2"
>>>>>>> ccdd6b00

[deps]
FilePathsBase = "48062228-2e41-5def-b9a4-89aafe57970f"
Genie = "c43c736e-a2d1-11e8-161f-af95117fbd1e"
GenieSession = "03cc5b98-4f21-4eb6-99f2-22eced81f962"
GenieSessionFileSession = "5c4fdc26-39e3-47cf-9034-e533e09961c2"
JSON3 = "0f8b85d8-7281-11e9-16c2-39a750bddbf1"
Logging = "56ddb016-857b-54e1-b83d-db4d58db5568"
Mixers = "2a8e4939-dab8-5edc-8f64-72a8776f13de"
Observables = "510215fc-4207-5dde-b226-833fc4488ee2"
OrderedCollections = "bac558e1-5e72-5ebc-8fee-abe8a469f55d"
Parameters = "d96e819e-fc66-5662-9728-84c9c7592b0a"
Pkg = "44cfe95a-1eb2-52ea-b672-e2afdf69b78f"
Random = "9a3f8284-a2c9-5f02-9a11-845980a1fd5c"
Reexport = "189a3867-3050-52da-a836-e630ba90ab69"
Requires = "ae029012-a4dd-5104-9daa-d747884805df"
StructTypes = "856f2bd8-1eba-4b0a-8007-ebc267875bd4"

[compat]
FilePathsBase = "0.9"
Genie = "5"
GenieSession = "0.1"
GenieSessionFileSession = "0.1"
JSON3 = "1.9"
Mixers = "0.1.2"
Observables = "0.3, 0.4"
OrderedCollections = "1"
Parameters = "0.12"
Reexport = "1"
Requires = "1"
StructTypes = "1.8"
julia = "1.6"

[extras]
Test = "8dfed614-e22c-5e08-85e1-65c5234f0b40"

[targets]
test = ["Test"]<|MERGE_RESOLUTION|>--- conflicted
+++ resolved
@@ -1,11 +1,7 @@
 name = "Stipple"
 uuid = "4acbeb90-81a0-11ea-1966-bdaff8155998"
 authors = ["Adrian <e@essenciary.com>"]
-<<<<<<< HEAD
-version = "0.24.0"
-=======
 version = "0.24.2"
->>>>>>> ccdd6b00
 
 [deps]
 FilePathsBase = "48062228-2e41-5def-b9a4-89aafe57970f"
