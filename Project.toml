--- conflicted
+++ resolved
@@ -1,11 +1,7 @@
 name = "Stipple"
 uuid = "4acbeb90-81a0-11ea-1966-bdaff8155998"
 authors = ["Adrian <e@essenciary.com>"]
-<<<<<<< HEAD
-version = "0.9.0"
-=======
 version = "0.9.2-DEV"
->>>>>>> 40f62de5
 
 [deps]
 JSON = "682c06a0-de6a-54ab-a142-c8b1cf79cde6"
@@ -20,21 +16,15 @@
 Test = "8dfed614-e22c-5e08-85e1-65c5234f0b40"
 
 [compat]
+FilePathsBase = "0.9"
+Genie = "1"
 JSON = "0.21"
-<<<<<<< HEAD
 Observables = "0.3, 0.4"
 Reexport = "0.2, 1"
 julia = "1.3"
 
 [extras]
 Test = "8dfed614-e22c-5e08-85e1-65c5234f0b40"
-=======
-Observables = "0.3"
-julia = "1"
-FilePathsBase = "0.9"
-Genie = "1"
-Reexport = "0.2"
->>>>>>> 40f62de5
 
 [targets]
 test = ["Test"]