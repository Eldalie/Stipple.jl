mutable struct Reactive{T} <: Observables.AbstractObservable{T}
  o::Observables.Observable{T}
  r_mode::Int
  no_backend_watcher::Bool
  no_frontend_watcher::Bool
  __source__::String

  Reactive{T}() where {T} = new{T}(Observable{T}(), PUBLIC, false, false, "")
  Reactive{T}(o, no_bw::Bool = false, no_fw::Bool = false) where {T} = new{T}(o, PUBLIC, no_bw, no_fw, "")
  Reactive{T}(o, mode::Int, no_bw::Bool = false, no_fw::Bool = false) where {T} = new{T}(o, mode, no_bw, no_fw, "")
  Reactive{T}(o, mode::Int, no_bw::Bool, no_fw::Bool, s::AbstractString) where {T} = new{T}(o, mode, no_bw, no_fw, s)
  Reactive{T}(o, mode::Int, updatemode::Int) where {T} = new{T}(o, mode, updatemode & NO_BACKEND_WATCHER != 0, updatemode & NO_FRONTEND_WATCHER != 0, "")

  # Construct an Reactive{Any} without runtime dispatch
  Reactive{Any}(@nospecialize(o)) = new{Any}(Observable{Any}(o), PUBLIC, false, false, "")
end

Reactive(r::T, arg1, args...) where T = convert(Reactive{T}, (r, arg1, args...))
Reactive(r::T) where T = convert(Reactive{T}, r)

Base.convert(::Type{T}, x::T) where {T<:Reactive} = x  # resolves ambiguity with convert(::Type{T}, x::T) in base/essentials.jl
Base.convert(::Type{T}, x) where {T<:Reactive} = T(x)

Base.convert(::Type{Reactive}, (r, m)::Tuple{T,Int}) where T = m < 16 ? Reactive{T}(Observable(r), m, PUBLIC) : Reactive{T}(Observable(r), PUBLIC, m)

Base.convert(::Type{Reactive{T}}, (r, m)::Tuple{T, Int}) where T = m < 16 ? Reactive{T}(Observable(r), m, PUBLIC) : Reactive{T}(Observable(r), PUBLIC, m)
Base.convert(::Type{Reactive{T}}, (r, w)::Tuple{T, Bool}) where T = Reactive{T}(Observable(r), PUBLIC, w, false, "")
Base.convert(::Type{Reactive{T}}, (r, m, nw)::Tuple{T, Int, Bool}) where T = Reactive{T}(Observable(r), m, nw, false, "")
Base.convert(::Type{Reactive{T}}, (r, nbw, nfw)::Tuple{T, Bool, Bool}) where T = Reactive{T}(Observable(r), PUBLIC, nbw, nfw, "")
Base.convert(::Type{Reactive{T}}, (r, m, nbw, nfw)::Tuple{T, Int, Bool, Bool}) where T = Reactive{T}(Observable(r), m, nbw, nfw, "")
Base.convert(::Type{Reactive{T}}, (r, m, nbw, nfw, s)::Tuple{T, Int, Bool, Bool, String}) where T = Reactive{T}(Observable(r), m, nbw, nfw, s)
Base.convert(::Type{Reactive{T}}, (r, m, u)::Tuple{T, Int, Int}) where T = Reactive{T}(Observable(r), m, u)
Base.convert(::Type{Observable{T}}, r::Reactive{T}) where T = getfield(r, :o)

Base.getindex(r::Reactive{T}) where T = Base.getindex(getfield(r, :o))
Base.setindex!(r::Reactive{T}) where T = Base.setindex!(getfield(r, :o))

# pass indexing and property methods to referenced variable
function Base.getindex(r::Reactive{T}, arg1, args...) where T
  getindex(getfield(r, :o).val, arg1, args...)
end

function Base.setindex!(r::Reactive{T}, val, arg1, args...) where T
  setindex!(getfield(r, :o).val, val, arg1, args...)
  notify(r)
end

Base.setindex!(r::Reactive, val, ::typeof(!)) = getfield(r, :o).val = val
Base.getindex(r::Reactive, ::typeof(!)) = getfield(r, :o).val

function Base.getproperty(r::Reactive{T}, field::Symbol) where T
  if field in (:o, :r_mode, :no_backend_watcher, :no_frontend_watcher, :__source__) # fieldnames(Reactive)
    getfield(r, field)
  else
    if field == :val
      @warn """Reactive API has changed, use "[]" instead of ".val"!"""
      getfield(r, :o).val
    else
      getproperty(getfield(r, :o).val, field)
    end
  end
end

function Base.setproperty!(r::Reactive{T}, field::Symbol, val) where T
  if field in fieldnames(Reactive)
    setfield!(r, field, val)
  else
    if field == :val
      @warn """Reactive API has changed, use "setfield_withoutwatchers!() or o.val" instead of ".val"!"""
      getfield(r, :o).val = val
    else
      setproperty!(getfield(r, :o).val, field, val)
      notify(r)
    end
  end
end

function Base.hash(r::T) where {T<:Reactive}
  hash((( getfield(r, f) for f in fieldnames(typeof(r)) ) |> collect |> Tuple))
end

function Base.:(==)(a::T, b::R) where {T<:Reactive,R<:Reactive}
  hash(a) == hash(b)
end

Observables.observe(r::Reactive{T}, args...; kwargs...) where T = Observables.observe(getfield(r, :o), args...; kwargs...)
Observables.listeners(r::Reactive{T}, args...; kwargs...) where T = Observables.listeners(getfield(r, :o), args...; kwargs...)

@static if isdefined(Observables, :appendinputs!)
    Observables.appendinputs!(r::Reactive{T}, obsfuncs) where T = Observables.appendinputs!(getfield(r, :o), obsfuncs)
end

import Base.map!
@inline Base.map!(f::F, r::Reactive, os...; update::Bool=true) where F = Base.map!(f::F, getfield(r, :o), os...; update=update)

const R = Reactive
const PUBLIC = 1
const PRIVATE = 2
const READONLY = 4
const JSFUNCTION = 8
const NO_BACKEND_WATCHER = 16
const NO_FRONTEND_WATCHER = 32
const NO_WATCHER = 48
const NON_REACTIVE = 64

"""
    type ReactiveModel

The abstract type that is inherited by Stipple models. Stipple models are used for automatic 2-way data sync and data
exchange between the Julia backend and the JavaScript/Vue.js frontend.

### Example

```julia
Base.@kwdef mutable struct HelloPie <: ReactiveModel
  plot_options::R{PlotOptions} = PlotOptions(chart_type=:pie, chart_width=380, chart_animations_enabled=true,
                                            stroke_show = false, labels=["Slice A", "Slice B"])
  piechart::R{Vector{Int}} = [44, 55]
  values::R{String} = join(piechart, ",")
end
```
"""
abstract type ReactiveModel end


export @reactors, @reactive, @reactive!, @vars, @add_vars, @define_mixin, @old_reactive, @old_reactive!
export ChannelName, getchannel

const ChannelName = String
const CHANNELFIELDNAME = :channel__

function getchannel(m::M) where {M<:ReactiveModel}
  getfield(m, CHANNELFIELDNAME)
end


function setchannel(m::M, value) where {M<:ReactiveModel}
  setfield!(m, CHANNELFIELDNAME, ChannelName(value))
end

const AUTOFIELDS = [:isready, :isprocessing] # not DRY but we need a reference to the auto-set fields

@pour reactors begin
  modes__::LittleDict{Symbol, Int} = LittleDict(:modes__ => PRIVATE, :channel__ => PRIVATE)
  channel__::Stipple.ChannelName = Stipple.channelfactory()
  isready::Stipple.R{Bool} = false
  isprocessing::Stipple.R{Bool} = false
end

@mix Stipple.@with_kw mutable struct old_reactive
  Stipple.@reactors
end


@mix Stipple.@kwredef mutable struct old_reactive!
  Stipple.@reactors
end

function split_expr(expr)
  expr.args[1] isa Symbol ? (expr.args[1], nothing, expr.args[2]) : (expr.args[1].args[1], expr.args[1].args[2], expr.args[2])
end

function model_to_storage(::Type{T}, prefix = "", postfix = "") where T# <: ReactiveModel
  M = T <: ReactiveModel ? get_concrete_type(T) : T
  fields = fieldnames(M)
  values = getfield.(Ref(M()), fields)
  storage = LittleDict{Symbol, Expr}()
  for (f, type, v) in zip(fields, fieldtypes(M), values)
<<<<<<< HEAD
    f = f in [:channel__, :modes__, AUTOFIELDS...] ? f : Symbol(prefix, f, postfix)
=======
    f = f == :modes__ ? f : Symbol(prefix, f, postfix)
>>>>>>> 2d3ac804
    storage[f] = v isa Symbol ? :($f::$type = $(QuoteNode(v))) : :($f::$type = Stipple._deepcopy($v))
  end

  storage
end

function merge_storage(storage_1::AbstractDict, storage_2::AbstractDict)
  m1 = eval(haskey(storage_1, :modes__) ? storage_1[:modes__].args[end] : LittleDict{Symbol, Any}())
  m2 = eval(haskey(storage_2, :modes__) ? storage_2[:modes__].args[end] : LittleDict{Symbol, Any}())
  modes = merge(m1, m2)
  for (field, expr) in storage_2
    field == :modes__ && continue

    reactive = startswith(string(Stipple.split_expr(expr)[2]), r"(Stipple\.)?R(eactive)?($|{)")
    if reactive
      deletemode!(modes, field)
    else
      setmode!(modes, get(m2, field, PUBLIC), field)
    end
  end
  storage = merge(storage_1, storage_2)
  storage[:modes__] = :(modes__::Stipple.LittleDict{Symbol, Any} = $modes)

  storage
end

function find_assignment(expr)
  assignment = nothing

  if isa(expr, Expr) && !contains(string(expr.head), "=")
    for arg in expr.args
      assignment = if isa(arg, Expr)
        find_assignment(arg)
      end
    end
  elseif isa(expr, Expr) && contains(string(expr.head), "=")
    assignment = expr
  else
    assignment = nothing
  end

  assignment
end

function parse_expression!(expr::Expr, @nospecialize(mode) = nothing, source = nothing, m::Union{Module, Nothing} = nothing)
  expr = find_assignment(expr)
  Rtype = isnothing(m) || ! isdefined(m, :R) ? :(Stipple.R) : :R

  (isa(expr, Expr) && contains(string(expr.head), "=")) ||
    error("Invalid binding expression -- use it with variables assignment ex `@binding a = 2`")

  source = (source !== nothing ? String(strip(string(source), collect("#= "))) : "")

  var = expr.args[1]
  if !isnothing(mode)
    mode = mode isa Symbol && ! isdefined(m, mode) ? :(Stipple.$mode) : mode
    type = if isa(var, Expr) && var.head == Symbol("::")
      # change type T to type R{T}
      var.args[2] = :($Rtype{$(var.args[2])})
    else
      # add type definition `::R{T}` to the var where T is the type of the default value
      T = @eval m typeof($(expr.args[2]))
      expr.args[1] = :($var::$Rtype{$T})
      Rtype
    end
    expr.args[2] = :($type($(expr.args[2]), $mode, false, false, $source))
  end

  # if no type is defined, set the type of the default value
  if expr.args[1] isa Symbol
    T = @eval m typeof($(expr.args[2]))
    expr.args[1] = :($(expr.args[1])::$T)
  end
  expr.args[1].args[1], expr
end

macro var_storage(expr, new_inputmode = :auto)
  m = __module__
  if expr.head != :block
      expr = quote $expr end
  end

  if new_inputmode == :auto
    new_inputmode = true
    for e in expr.args
        e isa LineNumberNode && continue
        e.args[1] isa Symbol && continue

        type = e.args[1].args[2]
        if startswith(string(type), r"(Stipple\.)?R(eactive)?($|{)")
            new_inputmode = false
            break
        end
    end
  end

  storage = init_storage()

  source = nothing
  for e in expr.args
      if e isa LineNumberNode
          source = e
          continue
      end
      mode = :PUBLIC
      reactive = true
      if e.head == :(=)
        var, ex = if new_inputmode
            #check whether flags are set
            if e.args[end] isa Expr && e.args[end].head == :tuple
                flags = e.args[end].args[2:end]
                if length(flags) > 0 && flags[1] ∈ [:READONLY, :PRIVATE, :JSFUNCTION, :NON_REACTIVE]
                    newmode = intersect(setdiff(flags, [:NON_REACTIVE]), [:READONLY, :PRIVATE, :JSFUNCTION])
                    length(newmode) > 0 && (mode = newmode[end])
                    reactive = :NON_REACTIVE ∉ flags
                    e.args[end] = e.args[end].args[1]
                end
            end
            var, ex = parse_expression!(e, reactive ? mode : nothing, source, m)
        else
            var = e.args[1]
            if var isa Symbol
                reactive = false
            else
                type = var.args[2]
                reactive = startswith(string(type), r"(Stipple\.)?R(eactive)?($|{)")
                var = var.args[1]
            end
            if occursin(Stipple.SETTINGS.private_pattern, string(var))
                mode = :PRIVATE
            elseif occursin(Stipple.SETTINGS.readonly_pattern, string(var))
                mode = :READONLY
            end
            var, e
        end
        # prevent overwriting of control fields
        var ∈ keys(Stipple.init_storage()) && continue
        if reactive == false
            Stipple.setmode!(storage[:modes__], Core.eval(Stipple, mode), var)
        end

        storage[var] = ex
      else
        # parse @mixin / @mix_in as @mixin or @mix_in wouldn't work here
        if e.head == :macrocall && (e.args[1] == Symbol("@mixin") || e.args[1] == Symbol("@mix_in"))
          e.args = filter!(x -> ! isa(x, LineNumberNode), e.args)
          prefix = postfix = ""
          if e.args[2] isa Expr && e.args[2].head == :(::)
            prefix = string(e.args[2].args[1])
            e.args[2] = e.args[2].args[2]
          else
            length(e.args) ≥ 3 && (prefix = string(e.args[3]))
            length(e.args) ≥ 4 && (postfix = string(e.args[4]))
          end

          mixin_storage = @eval __module__ Stipple.model_to_storage($(e.args[2]), $prefix, $postfix)
          storage = merge_storage(storage, mixin_storage)
        end
        :modes__, e
      end

    end

    esc(:($storage))
end

macro type(modelname, storage)
  modelconst = Symbol(modelname, '!')
  output = @eval(__module__, values($storage))

  esc(quote
      abstract type $modelname <: Stipple.ReactiveModel end
      $modelname() = Base.invokelatest(Stipple.get_concrete_type($modelname))
      Stipple.@kwredef mutable struct $modelconst <: $modelname
          $(output...)
      end

      delete!.(Ref(Stipple.DEPS), filter(x -> x isa Type && x <: $modelname, keys(Stipple.DEPS)))
      Stipple.Genie.Router.delete!(Symbol(Stipple.routename($modelname)))

      $modelname
  end)
end

"""
`@vars(expr)`
```
@vars MyDashboard begin
  a::Int = 1
  b::Float64 = 2
  c::String = "Hello"
  d::String = "readonly", NON_REACTIVE, READONLY
  e::String = "private",  NON_REACTIVE, PRIVATE
end
```
This macro replaces the old `@reactive!` and doesn't need the Reactive in the declaration.
Instead the non_reactives are marked by a flag. The old declaration syntax is still supported
to make adaptation of old code easier.
```
@vars HHModel begin
  a::R{Int} = 1
  b::R{Float64} = 2
  c::String = "Hello"
  d_::String = "readonly"
  e__::String = "private"
end
```
by

```julia
@reactive! mutual struct HHModel <: ReactiveModel
  a::R{Int} = 1
  b::R{Float64} = 2
  c::String = "Hello"
  d_::String = "readonly"
  e__::String = "private"
end
```

Old syntax is still supported by @vars and can be forced by the `new_inputmode` argument.

"""
macro vars(modelname, expr, new_inputmode = :auto)
  modelconst = Symbol(modelname, '!')
  storage = @eval(__module__, values(Stipple.@var_storage($expr, $new_inputmode)))

  esc(:(Stipple.@type $modelname $storage))
end

macro add_vars(modelname, expr, new_inputmode = :auto)
  modelconst = Symbol(modelname, '!')

  storage = @eval(__module__, Stipple.@var_storage($expr, $new_inputmode))
  new_storage = if isdefined(__module__, modelname)
    old_storage = @eval(__module__, Stipple.model_to_storage($modelname))
    ReactiveTools.merge_storage(old_storage, storage)
  else
    storage
  end

  esc(:(Stipple.@type $modelname $new_storage))
end

macro define_mixin(mixin_name, expr)
  storage = @eval(__module__, Stipple.@var_storage($expr))
  delete!.(Ref(storage),  [:channel__, Stipple.AUTOFIELDS...])

  quote
      Base.@kwdef struct $mixin_name
          $(values(storage)...)
      end
  end |> esc
end

macro reactive!(expr)
  warning = """@reactive! is deprecated, please replace use `@vars` instead.

  In case of errors, please replace `@reactive!` by `@old_reactive!` and open an issue at
  https://github.com/GenieFramework/Stipple.jl.

  If you use `@old_reactive!`, make sure to call `accessmode_from_pattern!()`, because the internals for
  accessmode have changed, e.g.
  ```
  model = init(MyDashboard) |> accessmode_from_pattern! |> handlers |> ui |> html
  ```
  """

  output = @eval(__module__, values(Stipple.@var_storage($(expr.args[3]), false)))
  expr.args[3] = quote $(output...) end

  esc(quote
    @warn $warning
    Stipple.@kwredef $expr
  end)
end

macro reactive(expr)
  warning = """@reactive is deprecated, please replace use `@vars` instead.

  In case of errors, please replace `@reactive` by `@old_reactive!` and open an issue at
  https://github.com/GenieFramework/Stipple.jl.
  If you use `@old_reactive!`, make sure to call `accessmode_from_pattern!()`, because the internals for
  accessmode have changed, e.g.
  ```
  model = init(MyDashboard) |> accessmode_from_pattern! |> handlers |> ui |> html
  ```

  """

  output = @eval(__module__, values(Stipple.@var_storage($(expr.args[3]), false)))
  expr.args[3] = quote $(output...) end

  esc(:(Base.@kwdef $expr))
end

#===#

mutable struct Settings
  readonly_pattern
  private_pattern
end
Settings(; readonly_pattern = r"_$", private_pattern = r"__$") = Settings(readonly_pattern, private_pattern)

function Base.hash(r::T) where {T<:ReactiveModel}
  hash((( getfield(r, f) for f in fieldnames(typeof(r)) ) |> collect |> Tuple))
end

function Base.:(==)(a::T, b::R) where {T<:ReactiveModel,R<:ReactiveModel}
  hash(a) == hash(b)
end

#===#

struct MissingPropertyException{T<:ReactiveModel} <: Exception
  property::Symbol
  entity::T
end
Base.string(ex::MissingPropertyException) = "Entity $entity does not have required property $property"

#===#

"""
    const JS_DEBOUNCE_TIME

Debounce time used to indicate the minimum frequency for sending data payloads to the backend (for example to batch send
payloads when the user types into an text field, to avoid overloading the server).
"""
const JS_DEBOUNCE_TIME = 300 #ms
const SETTINGS = Settings()<|MERGE_RESOLUTION|>--- conflicted
+++ resolved
@@ -166,11 +166,7 @@
   values = getfield.(Ref(M()), fields)
   storage = LittleDict{Symbol, Expr}()
   for (f, type, v) in zip(fields, fieldtypes(M), values)
-<<<<<<< HEAD
     f = f in [:channel__, :modes__, AUTOFIELDS...] ? f : Symbol(prefix, f, postfix)
-=======
-    f = f == :modes__ ? f : Symbol(prefix, f, postfix)
->>>>>>> 2d3ac804
     storage[f] = v isa Symbol ? :($f::$type = $(QuoteNode(v))) : :($f::$type = Stipple._deepcopy($v))
   end
 
