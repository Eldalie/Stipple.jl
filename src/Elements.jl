--- conflicted
+++ resolved
@@ -98,11 +98,7 @@
         occursin(Stipple.SETTINGS.readonly_pattern, String(field)) || 
         occursin(Stipple.SETTINGS.private_pattern, String(field))  ||
         getfield(model, field) isa Reactive && 
-<<<<<<< HEAD
-          (getfield(model, field).mode != :public || getfield(model, field).no_frontend_watcher)
-=======
           (getfield(model, field).mode != PUBLIC || getfield(model, field).no_frontend_watcher)
->>>>>>> 44d6a256
       )
     ])
     
