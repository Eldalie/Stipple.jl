module Elements

import Genie
using Stipple

import Genie.Renderer.Html: HTMLString, normal_element
import Genie.Renderer.Json.JSONParser.JSONText

export root, elem, vm, @iif, @elsiif, @els, @text, @bind, @data, @click, @on

#===#

function root(app::M)::String where {M<:ReactiveModel}
  Genie.Generator.validname(typeof(app) |> string)
end

function root(app::Type{M})::String where {M<:ReactiveModel}
  Genie.Generator.validname(app |> string)
end

function elem(app::M)::String where {M<:ReactiveModel}
  "#$(root(app))"
end

const vm = root

#===#

function vue_integration(model::M; vue_app_name::String, endpoint::String, channel::String, debounce::Int)::String where {M<:ReactiveModel}
  vue_app = replace(Genie.Renderer.Json.JSONParser.json(model |> Stipple.render), "\"{" => " {")
  vue_app = replace(vue_app, "}\"" => "} ")
<<<<<<< HEAD
=======
  # vue_app = replace(vue_app, '"' => "'")
>>>>>>> 67ff259d

  output =
  string(
    raw"""
    const watcherMixin = {
      methods: {
        $withoutWatchers: function (cb, filter) {
          let ww = (filter === null) ? this._watchers : [];

          if (typeof(filter) == "string") {
            this._watchers.forEach((w) => { if (w.expression == filter) {ww.push(w)} } )
          } else { // if it is a true regex
            this._watchers.forEach((w) => { if (w.expression.match(filter)) {ww.push(w)} } )
          }

          const watchers = ww.map((watcher) => ({ cb: watcher.cb, sync: watcher.sync }));

          for (let index in ww) {
            ww[index].cb = () => null;
            ww[index].sync = true;
          }

          cb();

          for (let index in ww) {
            ww[index].cb = watchers[index].cb;
            ww[index].sync = watchers[index].sync;
          }

        },

        updateField: function (field, newVal) {
          this.$withoutWatchers( () => {this[field] = newVal }, "function () {return this." + field + "}");
        }
      }
    }
    const reviveMixin = {
      methods: {
        revive_payload: function(obj) {
          if (typeof obj === 'object') {
            for (var key in obj) {
              if ( (typeof obj[key] === 'object') && !(obj[key].jsfunction) ) {
                this.revive_payload(obj[key])
              } else {
                if (obj[key].jsfunction) {
                  obj[key] = Function(obj[key].jsfunction.arguments, obj[key].jsfunction.body)
                  if (key=='stipplejs') { obj[key](); }
                }
              }
            }
          }
          return obj;
        }
      }
    }
    """

    ,

    "\nvar $vue_app_name = new Vue($vue_app);\n\n"

    ,

    join([Stipple.watch(vue_app_name, getfield(model, field), field, channel, debounce, model) for field in fieldnames(typeof(model))])

    ,

    """

<<<<<<< HEAD
    window.parse_payload = function(payload){
      if (payload.key) {
        window.$(vue_app_name).updateField(payload.key, payload.value);
      }
=======
  window.parse_payload = function(payload){
    if (payload.key) {
      window.$(vue_app_name).revive_payload(payload)
      window.$(vue_app_name).updateField(payload.key, payload.value);
>>>>>>> 67ff259d
    }

<<<<<<< HEAD
    window.onload = function() {
      console.log("Loading completed");
      $vue_app_name.\$forceUpdate();
    }
    """
  ) |> repr

=======
  window.onload = function() {
    console.log("Loading completed");
    $vue_app_name.\$forceUpdate();
  }
  """
  # output = replace(replace(repr(output), r"\\'"=>"'"), "'" => '"')
  output = repr(output)
>>>>>>> 67ff259d

  output[2:prevind(output, lastindex(output))]
end

#===#

macro iif(expr)
  :( :( "v-if='$($(esc(expr)))'" ) )
end

macro elsiif(expr)
  :( "v-else-if='$($(esc(expr)))'" )
end

macro els(expr)
  :( "v-else='$($(esc(expr)))'" )
end

macro text(expr)
  quote
    directive = occursin(" | ", string($(esc(expr)))) ? ":text-content.prop" : "v-text"
    "$(directive)='$($(esc(expr)))'"
  end
end

"""
`@bind(expr, [type])`

Binds a model parameter to a quasar or vue component, optionally defining the parameter type.

`@bind(:xparam)` or `@bind(:xparam, :number)
"""
macro bind(expr)
  :( "v-model='$($(esc(expr)))'" )
end

macro bind(expr, type)
  :( "v-model.$($(esc(type)))='$($(esc(expr)))'" )
end

macro data(expr)
  quote
    x = $(esc(expr))
    if typeof(x) <: Union{AbstractString, Symbol}
      Symbol(x)
    else
      startswith("$x", "Any[") ? JSONText(":" * "$x"[4:end]) : JSONText(":$x")
    end
  end
end

"""
`@click(expr)`

Defines a js routine that is called by a click of the quasar component.
If a symbol argument is supplied, `@click` sets this value to true.

`@click("savefile = true")` or `@click("myjs_func();")` or `@click(:button)`

Modifers can be appended:
```
@click(:me, :native)
# "@click.native='me = true'"
```
"""
macro click(expr, mode="")
  quote
    x = $(esc(expr))
    m = $(esc(mode))
    if x isa Symbol
      """@click$(m == "" ? "" : ".$m")='$x = true'"""
    else
      "@click='$(replace(x, "'" => raw"\'"))'"
    end
  end
end

"""
`on(action, expr)`

Defines a js routine that is called by the given `action` of the quasar component, e.g. `:click`, `:input`

`@on(:click, "savefile = true")` or `@on("input.native", "myjs_func();")`
"""
macro on(args, expr)
  :( "v-on:$(string($(esc(args))))='$(replace($(esc(expr)),"'" => raw"\'"))'" )
end

#===#

include(joinpath("elements", "stylesheet.jl"))

end<|MERGE_RESOLUTION|>--- conflicted
+++ resolved
@@ -29,10 +29,6 @@
 function vue_integration(model::M; vue_app_name::String, endpoint::String, channel::String, debounce::Int)::String where {M<:ReactiveModel}
   vue_app = replace(Genie.Renderer.Json.JSONParser.json(model |> Stipple.render), "\"{" => " {")
   vue_app = replace(vue_app, "}\"" => "} ")
-<<<<<<< HEAD
-=======
-  # vue_app = replace(vue_app, '"' => "'")
->>>>>>> 67ff259d
 
   output =
   string(
@@ -102,20 +98,14 @@
 
     """
 
-<<<<<<< HEAD
-    window.parse_payload = function(payload){
-      if (payload.key) {
-        window.$(vue_app_name).updateField(payload.key, payload.value);
-      }
-=======
   window.parse_payload = function(payload){
     if (payload.key) {
       window.$(vue_app_name).revive_payload(payload)
       window.$(vue_app_name).updateField(payload.key, payload.value);
->>>>>>> 67ff259d
-    }
-
-<<<<<<< HEAD
+
+    }
+
+
     window.onload = function() {
       console.log("Loading completed");
       $vue_app_name.\$forceUpdate();
@@ -123,16 +113,7 @@
     """
   ) |> repr
 
-=======
-  window.onload = function() {
-    console.log("Loading completed");
-    $vue_app_name.\$forceUpdate();
-  }
-  """
-  # output = replace(replace(repr(output), r"\\'"=>"'"), "'" => '"')
-  output = repr(output)
->>>>>>> 67ff259d
-
+  
   output[2:prevind(output, lastindex(output))]
 end
 
