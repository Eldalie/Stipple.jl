"""
# Stipple

Stipple is a reactive UI library for Julia. It provides a rich API for building rich web UIs with 2-way bindings between
HTML UI elements and Julia. It requires minimum configuration, automatically setting up the WebSockets/Ajax communication
channels and automatically keeping the data in sync.

Stipple allows creating powerful reactive web data dashboards using only Julia coding. It employs a declarative
programming model, the framework taking care of the full data sync workflow.

Stipple uses Vue.js on the frontend and focuses mostly on the low level communication API, allowing data binding to HTML
elements, forms, etc. The core functionality is meant to be extended with specialized plugins, for example for powerful
UIs or plotting features. The plugins are easy to build, requiring a minimum Julia implementation that usually ties into
existing Vue.js libraries.
"""
module Stipple

using Logging, Reexport, Requires

@reexport using Observables
@reexport using Genie
@reexport using Genie.Renderer.Html
import Genie.Renderer.Json.JSONParser: JSONText, json
export JSONText

import Genie.Configuration: isprod, PROD, DEV

mutable struct Reactive{T} <: Observables.AbstractObservable{T}
  o::Observables.Observable{T}
  r_mode::Int
  no_backend_watcher::Bool
  no_frontend_watcher::Bool
  Reactive{T}() where {T} = new{T}(Observable{T}(), 0, false, false)
  Reactive{T}(o, no_bw::Bool = false, no_fw::Bool = false) where {T} = new{T}(o, 0, no_bw, no_fw)
  Reactive{T}(o, mode::Int, no_bw::Bool = false, no_fw::Bool = false) where {T} = new{T}(o, mode, no_bw, no_fw)
  Reactive{T}(o, mode::Int, updatemode::Int) where {T} = new{T}(o, mode, updatemode & NO_BACKEND_WATCHER != 0, updatemode & NO_FRONTEND_WATCHER != 0)

  # Construct an Reactive{Any} without runtime dispatch
  Reactive{Any}(@nospecialize(o)) = new{Any}(Observable{Any}(o), 0, false, false)
end

Reactive(r::T, arg1, args...) where T = convert(Reactive{T}, (r, arg1, args...))
Reactive(r::T) where T = convert(Reactive{T}, r)

Base.convert(::Type{T}, x::T) where {T<:Reactive} = x  # resolves ambiguity with convert(::Type{T}, x::T) in base/essentials.jl
Base.convert(::Type{T}, x) where {T<:Reactive} = T(x)

Base.convert(::Type{Reactive{T}}, (r, m)::Tuple{T, Int}) where T = m < 16 ? Reactive{T}(Observable(r), m, 0) : Reactive{T}(Observable(r), 0, m)
Base.convert(::Type{Reactive{T}}, (r, w)::Tuple{T, Bool}) where T = Reactive{T}(Observable(r), 0, w, false)
Base.convert(::Type{Reactive{T}}, (r, m, nw)::Tuple{T, Int, Bool}) where T = Reactive{T}(Observable(r), m, nw, false)
Base.convert(::Type{Reactive{T}}, (r, nbw, nfw)::Tuple{T, Bool, Bool}) where T = Reactive{T}(Observable(r), 0, nbw, nfw)
Base.convert(::Type{Reactive{T}}, (r, m, nbw, nfw)::Tuple{T, Int, Bool, Bool}) where T = Reactive{T}(Observable(r), m, nbw, nfw)
Base.convert(::Type{Reactive{T}}, (r, m, u)::Tuple{T, Int, Int}) where T = Reactive{T}(Observable(r), m, u)
Base.convert(::Type{Observable{T}}, r::Reactive{T}) where T = getfield(r, :o)

Base.getindex(r::Reactive{T}) where T = Base.getindex(getfield(r, :o))
Base.setindex!(r::Reactive{T}) where T = Base.setindex!(getfield(r, :o))

# pass indexing and property methods to referenced variable
function Base.getindex(r::Reactive{T}, arg1, args...) where T
  getindex(getfield(r, :o).val, arg1, args...)
end

function Base.setindex!(r::Reactive{T}, val, arg1, args...) where T
  setindex!(getfield(r, :o).val, val, arg1, args...)
  Observables.notify!(r)
end

Base.setindex!(r::Reactive, val, ::typeof(!)) = getfield(r, :o).val = val
Base.getindex(r::Reactive, ::typeof(!)) = getfield(r, :o).val

function Base.getproperty(r::Reactive{T}, field::Symbol) where T
  if field in (:o, :r_mode, :no_backend_watcher, :no_frontend_watcher) # fieldnames(Reactive)
    getfield(r, field)
  else
    if field == :val
      @warn """Reactive API has changed, use "[]" instead of ".val"!"""
      getfield(r, :o).val
    else
      getproperty(getfield(r, :o).val, field)
    end
  end
end

function Base.setproperty!(r::Reactive{T}, field::Symbol, val) where T
  if field in fieldnames(Reactive)
    setfield!(r, field, val)
  else
    if field == :val
      @warn """Reactive API has changed, use "setfield_withoutwatchers!() or o.val" instead of ".val"!"""
      getfield(r, :o).val = val
    else
      setproperty!(getfield(r, :o).val, field, val)
      Observables.notify!(r)
    end
  end
end

Observables.observe(r::Reactive{T}, args...; kwargs...) where T = Observables.observe(getfield(r, :o), args...; kwargs...)
Observables.listeners(r::Reactive{T}, args...; kwargs...) where T = Observables.listeners(getfield(r, :o), args...; kwargs...)

@static if isdefined(Observables, :appendinputs!)
    Observables.appendinputs!(r::Reactive{T}, obsfuncs) where T = Observables.appendinputs!(getfield(r, :o), obsfuncs)
end

# workaround for `map!()`, as long as Observables.MapUpdater is not patched to handle AbstractObservables (probably Observables <= v0.4.0)
import Base.map!
@inline Base.map!(f::F, r::Reactive, os...; update::Bool=true) where F = Base.map!(f::F, getfield(r, :o), os...; update=update)

const R = Reactive
const PUBLIC = 1
const PRIVATE = 2
const READONLY = 4
const JSFUNCTION = 8
const NO_BACKEND_WATCHER = 16
const NO_FRONTEND_WATCHER = 32
const NO_WATCHER = 48


OptDict = Dict{Symbol, Any}
opts(;kwargs...) = OptDict(kwargs...)


WEB_TRANSPORT = Genie.WebChannels

export R, Reactive, ReactiveModel, @R_str, @js_str, client_data
export PRIVATE, PUBLIC, READONLY, JSFUNCTION, NO_WATCHER, NO_BACKEND_WATCHER, NO_FRONTEND_WATCHER
export newapp
export onbutton
export @kwredef

#===#

function __init__()
  Genie.config.websockets_server = true
  @require OffsetArrays  = "6fe1bfb0-de20-5000-8ca7-80f57d26f881" function convertvalue(targetfield::Union{Ref{T}, Reactive{T}}, value) where T <: OffsetArrays.OffsetArray
    valtype = eltype(targetfield)
    a = if value isa AbstractArray
      convert(Array{eltype(valtype)}, value)
    else
      eltype(valtype)[value]
    end
    if ! isa(value, OffsetArrays.OffsetArray)
      o = targetfield[].offsets
      OffsetArrays.OffsetArray(a, OffsetArrays.Origin(1 .+ o))
    else
      value
    end
  end
end

#===#

"""
    `type ReactiveModel`

The abstract type that is inherited by Stipple models. Stipple models are used for automatic 2-way data sync and data
exchange between the Julia backend and the JavaScript/Vue.js frontend.

### Example

```julia
Base.@kwdef mutable struct HelloPie <: ReactiveModel
  plot_options::R{PlotOptions} = PlotOptions(chart_type=:pie, chart_width=380, chart_animations_enabled=true,
                                            stroke_show = false, labels=["Slice A", "Slice B"])
  piechart::R{Vector{Int}} = [44, 55]
  values::R{String} = join(piechart, ",")
end
```
"""
abstract type ReactiveModel end
mutable struct Settings
  readonly_pattern
  private_pattern
end
Settings(; readonly_pattern = r"_$", private_pattern = r"__$") = Settings(readonly_pattern, private_pattern)

#===#

"""
    `const JS_SCRIPT_NAME`

The name of the dynamically generated JavaScript file used for data sync.
"""
const JS_SCRIPT_NAME = "stipple.js"

"""
    `const JS_DEBOUNCE_TIME`

Debounce time used to indicate the minimum frequency for sending data payloads to the backend (for example to batch send
payloads when the user types into an text field, to avoid overloading the server).
"""
const JS_DEBOUNCE_TIME = 300 #ms
const SETTINGS = Settings()

#===#

"""
    `function render`

Abstract function. Needs to be specialized by plugins. It is automatically invoked by `Stipple` to serialize a Julia
data type (corresponding to the fields in the `ReactiveModel` instance) to JavaScript/JSON. In general the specialized
methods should return a Julia `Dict` which are automatically JSON encoded by `Stipple`. If custom JSON serialization is
required for certain types in the resulting `Dict`, specialize `Genie.Renderer.Json.JSON.lower` for that specific type.

### Example

```julia
function Stipple.render(ps::PlotSeries, fieldname::Union{Symbol,Nothing} = nothing)
  Dict(:name => ps.name, ps.plotdata.key => ps.plotdata.data)
end
```

#### Specialized JSON rendering for `Undefined`

```julia
Genie.Renderer.Json.JSON.lower(x::Undefined) = "__undefined__"
```
"""
function render end

"""
    `function update! :: {M<:ReactiveModel}`

Abstract function used to update the values of the fields in the `ReactiveModel` based on the data from the frontend.
Can be specialized for dedicated types, but it is usually not necessary. If specialized, it must return the update
instance of `ReactiveModel` provided as the first parameter.

### Example

```julia
function update!(model::M, field::Any, newval::T, oldval::T)::M where {T,M<:ReactiveModel}
  setfield!(model, field, newval)

  model
end
````
"""
function update! end

"""
    `function watch`

Abstract function. Can be used by plugins to define custom Vue.js watch functions.
"""
function watch end

"""
    `function js_methods(app::T) where {T<:ReactiveModel}`

Defines js functions for the `methods` section of the vue element.

### Example

```julia
js_methods(app::MyDashboard) = \"\"\"
  mysquare: function (x) {
    return x^2
  }
  myadd: function (x, y) {
    return x + y
  }
\"\"\"
```
"""
function js_methods(app::T)::String where {T<:ReactiveModel}
  ""
end

"""
    `function js_computed(app::T) where {T<:ReactiveModel}`

Defines js functions for the `computed` section of the vue element.
These properties are updated every time on of the inner parameters changes its value.

### Example

```julia
js_computed(app::MyDashboard) = \"\"\"
  fullName: function () {
    return this.firstName + ' ' + this.lastName
  }
\"\"\"
```
"""
function js_computed(app::T)::String where {T<:ReactiveModel}
  ""
end

"""
    `function js_watch(app::T) where {T<:ReactiveModel}`

Defines js functions for the `watch` section of the vue element.
These functions are called every time the respective property changes.

### Example

Updates the `fullName` every time `firstName` or `lastName` changes.

```julia
js_watch(app::MyDashboard) = \"\"\"
  firstName: function (val) {
    this.fullName = val + ' ' + this.lastName
  },
  lastName: function (val) {
    this.fullName = this.firstName + ' ' + val
  }
\"\"\"
```
"""
function js_watch(m::T)::String where {T<:ReactiveModel}
  ""
end

"""
    `function js_created(app::T)::String where {T<:ReactiveModel}`

Defines js statements for the `created` section of the vue element.
They are executed directly after the creation of the vue element.

### Example

```julia
js_created(app::MyDashboard) = \"\"\"
    if (this.cameraon) { startcamera() }
\"\"\"
```
"""
function js_created(app::T)::String where {T<:ReactiveModel}
  ""
end

"""
    `function js_mounted(app::T)::String where {T<:ReactiveModel}`

Defines js statements for the `mounted` section of the vue element.
They are executed directly after the mounting of the vue element.

### Example

```julia
js_created(app::MyDashboard) = \"\"\"
    if (this.cameraon) { startcamera() }
\"\"\"
```
"""
function js_mounted(app::T)::String where {T<:ReactiveModel}
  ""
end

"""
    `function client_data(app::T)::String where {T<:ReactiveModel}`

Defines additional data that will only be visible by the browser.

It is meant to keep volatile data, e.g. form data that needs to pass a validation first.
In order to use the data you most probably also want to define [`js_methods`](@ref)
### Example

```julia
import Stipple.client_data
client_data(m::Example) = client_data(client_name = js"null", client_age = js"null", accept = false)
```
will define the additional fields `client_name`, `clientage` and `accept` for the model `Example`. These should, of course, not overlap with existing fields of your model.
"""
client_data(app::T) where T <: ReactiveModel = Dict{String, Any}()

client_data(;kwargs...) = Dict{String, Any}([String(k) => v for (k, v) in kwargs]...)

#===#

const COMPONENTS = Dict()

"""
    `function register_components(model::Type{M}, keysvals::AbstractVector) where {M<:ReactiveModel}`

Utility function for adding Vue components that need to be registered with the Vue.js app.
This is usually needed for registering components provided by Stipple plugins.

### Example

```julia
Stipple.register_components(HelloPie, StippleCharts.COMPONENTS)
```
"""
function register_components(model::Type{M}, keysvals::AbstractVector) where {M<:ReactiveModel}
  haskey(COMPONENTS, model) || (COMPONENTS[model] = Any[])
  push!(COMPONENTS[model], keysvals...)
end

"""
    `function components(m::Type{M})::String where {M<:ReactiveModel}`
    `function components(app::M)::String where {M<:ReactiveModel}`

JSON representation of the Vue.js components registered for the `ReactiveModel` `M`.
"""
function components(m::Type{M})::String where {M<:ReactiveModel}
  haskey(COMPONENTS, m) || return ""

  replace(Dict(COMPONENTS[m]...) |> Genie.Renderer.Json.JSONParser.json, "\""=>"") |> string
end

function components(app::M)::String where {M<:ReactiveModel}
  components(M)
end

#===#

"""
    `setindex_withoutwatchers!(field::Reactive, val; notify=(x)->true)`
    `setindex_withoutwatchers!(field::Reactive, val, keys::Int...; notify=(x)->true)`

Change the content of a Reactive field without triggering the listeners.
If keys are specified, only these listeners are exempted from triggering.
"""
function setindex_withoutwatchers!(field::Reactive, val, keys::Int...; notify=(x)->true)
  count = 1
  field.o.val = val
  length(keys) == 0 && return field

  for f in Observables.listeners(field.o)
    if in(count, keys)
      count += 1
      continue
    end

    if notify(f)
      Base.invokelatest(f, val)
    end

    count += 1
  end

  return field
end

"""
    `setfield_withoutwatchers!(app::ReactiveModel, field::Symmbol, val; notify=(x)->true)``
    `setfield_withoutwatchers!(app::ReactiveModel, field::Symmbol, val, keys...; notify=(x)->true)`

Change the field of a ReactiveModel without triggering the listeners.
If keys are specified, only these listeners are exempted from triggering.
"""
function setfield_withoutwatchers!(app::T, field::Symbol, val, keys...; notify=(x)->true) where T <: ReactiveModel
  f = getfield(app, field)
  if f isa Reactive
    setindex_withoutwatchers!(f, val, keys...; notify = notify)
  else
    setfield!(app, field, val)
  end
  return app
end

#===#

include("Typography.jl")
include("Elements.jl")
include("Layout.jl")

@reexport using .Typography
@reexport using .Elements
@reexport using .Layout

#===#

function convertvalue(targetfield::Any, value)
  valtype = eltype(targetfield)
  try
    if valtype <: AbstractFloat && typeof(value) <: Integer
      convert(valtype, value)
    elseif valtype <: AbstractArray
      a = if value isa AbstractArray
        convert(Array{eltype(valtype)}, value)
      else
        eltype(valtype)[value]
      end
    else
      Base.parse(valtype, value)
    end
  catch ex
    # @error ex
    value
  end
end

"""
    `function update!(model::M, field::Symbol, newval::T, oldval::T)::M where {T,M<:ReactiveModel}`
    `function update!(model::M, field::Reactive, newval::T, oldval::T)::M where {T,M<:ReactiveModel}`
    `function update!(model::M, field::Any, newval::T, oldval::T)::M where {T,M<:ReactiveModel}`

Sets the value of `model.field` from `oldval` to `newval`. Returns the upated `model` instance.
"""
function update!(model::M, field::Symbol, newval::T1, oldval::T2)::M where {T1, T2, M<:ReactiveModel}
  f = getfield(model, field)
  if f isa Reactive
    f.r_mode == PRIVATE || f.no_backend_watcher ? f[] = newval : setindex_withoutwatchers!(f, newval, 1)
  else
    setfield!(model, field, newval)
  end
  model
end

function update!(model::M, field::Reactive{T}, newval::T, oldval::T)::M where {T, M<:ReactiveModel}
  field.r_mode == PRIVATE || field.no_backend_watcher ? field[] = newval : setindex_withoutwatchers!(field, newval, 1)

  model
end

function update!(model::M, field::Any, newval::T, oldval::T)::M where {T,M<:ReactiveModel}
  setfield!(model, field, newval)

  model
end

#===#

"""
    `function watch(vue_app_name::String, fieldtype::Any, fieldname::Symbol, channel::String, debounce::Int, model::M)::String where {M<:ReactiveModel}`

Sets up default Vue.js watchers so that when the value `fieldname` of type `fieldtype` in model `vue_app_name` is
changed on the frontend, it is pushed over to the backend using `channel`, at a `debounce` minimum time interval.
"""
function watch(vue_app_name::String, fieldname::Symbol, channel::String, debounce::Int, model::M)::String where {M<:ReactiveModel}
  js_channel = channel == "" ? "window.Genie.Settings.webchannels_default_route" : "'$channel'"

  output = """
    $vue_app_name.\$watch(function(){return this.$fieldname}, _.debounce(function(newVal, oldVal){
      Genie.WebChannels.sendMessageTo($js_channel, 'watchers', {'payload': {'field':'$fieldname', 'newval': newVal, 'oldval': oldVal}});
    }, $debounce));
  """
  # in production mode vue does not fill `this.expression` in the watcher, so we do it manually
  if Genie.Configuration.isprod()
    output *= "$vue_app_name._watchers[$vue_app_name._watchers.length - 1].expression = 'function(){return this.$fieldname}'"
  end

  output *= "\n\n"
end

#===#

function Base.parse(::Type{T}, v::T) where {T}
  v::T
end

"""
    `function init(model::M, ui::Union{String,Vector} = ""; vue_app_name::String = Stipple.Elements.root(model),
                    endpoint::String = JS_SCRIPT_NAME, channel::String = Genie.config.webchannels_default_route,
                    debounce::Int = JS_DEBOUNCE_TIME, transport::Module = Genie.WebChannels)::M where {M<:ReactiveModel}`

Initializes the reactivity of the model `M` by setting up the custom JavaScript for integrating with the Vue.js
frontend and perform the 2-way backend-frontend data sync. Returns the instance of the model.

### Example

```julia
hs_model = Stipple.init(HelloPie())
```
"""
function init(model::M, ui::Union{String,Vector} = ""; vue_app_name::String = Stipple.Elements.root(model),
              endpoint::String = JS_SCRIPT_NAME, channel::String = Genie.config.webchannels_default_route,
              debounce::Int = JS_DEBOUNCE_TIME, transport::Module = Genie.WebChannels,
              parse_errors::Bool = false)::M where {M<:ReactiveModel}

  global WEB_TRANSPORT = transport
  transport == Genie.WebChannels || (Genie.config.websockets_server = false)

  deps_routes(channel)

  Genie.Router.channel("/$(channel)/watchers") do
<<<<<<< HEAD
    payload = Genie.Router.params(:payload)["payload"]
    client = Genie.Router.params(:WS_CLIENT)
=======
    payload = Genie.Request.payload(:payload)["payload"]
    client = Genie.Request.wsclient()
>>>>>>> e3415c18
    # if only elements of the array change, oldval and newval are identical
    ! isa(payload["newval"], Array) && payload["newval"] == payload["oldval"] && return "OK"

    field = Symbol(payload["field"])

    #check if field exists
    hasfield(M, field) || return "OK"
    valtype = Dict(zip(fieldnames(M), M.types))[field]
    val = valtype <: Reactive ? getfield(model, field) : Ref{valtype}(getfield(model, field))
    # reject non-public types
    if val isa Reactive
      val.r_mode == PUBLIC || return "OK"
    elseif occursin(SETTINGS.readonly_pattern, String(field)) || occursin(SETTINGS.private_pattern, String(field))
      return "OK"
    end

    newval = convertvalue(val, payload["newval"])
    oldval = convertvalue(val, payload["oldval"])

    push!(model, field => newval, channel = channel, except = client)
    update!(model, field, newval, oldval)

    "OK"
  end

  ep = channel == Genie.config.webchannels_default_route ? endpoint : "js/$channel/$endpoint"
  Genie.Router.route("/$(ep)") do
    Stipple.Elements.vue_integration(model, vue_app_name = vue_app_name, endpoint = ep, channel = "", debounce = debounce) |> Genie.Renderer.Js.js
  end

  setup(model, channel)
end

"""
    `function setup(model::M, channel = Genie.config.webchannels_default_route)::M where {M<:ReactiveModel}`

Configures the reactive handlers for the reactive properties of the model. Called internally.
"""
function setup(model::M, channel = Genie.config.webchannels_default_route)::M where {M<:ReactiveModel}
  for field in fieldnames(M)
    f = getproperty(model, field)
    isa(f, Reactive) || continue
    if f.r_mode == 0
      if occursin(SETTINGS.private_pattern, String(field))
        f.r_mode = PRIVATE
      elseif occursin(SETTINGS.readonly_pattern, String(field))
        f.r_mode = READONLY
      else
        f.r_mode = PUBLIC
      end
    end
    f.r_mode == PRIVATE || f.no_backend_watcher && continue

    on(f) do _
      push!(model, field => f, channel = channel)
    end
  end

  model
end

#===#

"""
    `Base.push!(app::M, vals::Pair{Symbol,T}; channel::String,
                except::Union{Genie.WebChannels.HTTP.WebSockets.WebSocket,Nothing,UInt}) where {T,M<:ReactiveModel}`

Pushes data payloads over to the frontend by broadcasting the `vals` through the `channel`.
"""
function Base.push!(app::M, vals::Pair{Symbol,T};
                    channel::String = Genie.config.webchannels_default_route,
                    except::Union{Genie.WebChannels.HTTP.WebSockets.WebSocket,Nothing,UInt} = nothing) where {T,M<:ReactiveModel}
  WEB_TRANSPORT.broadcast(channel,
                          Genie.Renderer.Json.JSONParser.json(Dict( "key" => julia_to_vue(vals[1]),
                                                                    "value" => Stipple.render(vals[2], vals[1]))),
                          except = except)
end

function Base.push!(app::M, vals::Pair{Symbol,Reactive{T}};
                    channel::String = Genie.config.webchannels_default_route,
                    except::Union{Genie.WebChannels.HTTP.WebSockets.WebSocket,Nothing,UInt} = nothing) where {T,M<:ReactiveModel}
                    v = vals[2].r_mode != JSFUNCTION ? vals[2][] : replace_jsfunction(vals[2][])
  push!(app, Symbol(julia_to_vue(vals[1])) => v, channel = channel, except = except)
end

#===#

RENDERING_MAPPINGS = Dict{String,String}()
mapping_keys() = collect(keys(RENDERING_MAPPINGS))

"""
    `function rendering_mappings(mappings = Dict{String,String})`

Registers additional `mappings` as Julia to Vue properties mappings  (eg `foobar` to `foo-bar`).
"""
function rendering_mappings(mappings = Dict{String,String})
  merge!(RENDERING_MAPPINGS, mappings)
end

"""
    `function julia_to_vue(field, mapping_keys = mapping_keys())`

Converts Julia names to Vue names (eg `foobar` to `foo-bar`).
"""
function julia_to_vue(field, mapping_keys = mapping_keys()) :: String
  if in(string(field), mapping_keys)
    parts = split(RENDERING_MAPPINGS[string(field)], "-")

    if length(parts) > 1
      extraparts = map((x) -> uppercasefirst(string(x)), parts[2:end])
      string(parts[1], join(extraparts))
    else
      parts |> string
    end
  else
    field |> string
  end
end

"""
    `function Stipple.render(app::M, fieldname::Union{Symbol,Nothing} = nothing)::Dict{Symbol,Any} where {M<:ReactiveModel}`

Renders the Julia `ReactiveModel` `app` as the corresponding Vue.js JavaScript code.
"""
function Stipple.render(app::M, fieldname::Union{Symbol,Nothing} = nothing)::Dict{Symbol,Any} where {M<:ReactiveModel}
  result = Dict{String,Any}()
  for field in fieldnames(typeof(app))
    f = getfield(app, field)
    !(f isa Reactive) && occursin(SETTINGS.private_pattern, String(field)) && continue
    f isa Reactive && f.r_mode == PRIVATE && continue
    result[julia_to_vue(field)] = Stipple.render(f, field)
  end

  vue = Dict(:el => Elements.elem(app), :mixins =>JSONText("[watcherMixin, reviveMixin]"), :data => merge(result, client_data(app)))

  isempty(components(app) |> strip)   || push!(vue, :components => components(app))
  isempty(js_methods(app) |> strip)   || push!(vue, :methods    => JSONText("{ $(js_methods(app)) }"))
  isempty(js_computed(app) |> strip)  || push!(vue, :computed   => JSONText("{ $(js_computed(app)) }"))
  isempty(js_watch(app) |> strip)     || push!(vue, :watch      => JSONText("{ $(js_watch(app)) }"))
  isempty(js_created(app) |> strip)   || push!(vue, :created    => JSONText("function(){ $(js_created(app)); }"))
  isempty(js_mounted(app) |> strip)   || push!(vue, :mounted    => JSONText("function(){ $(js_mounted(app)); }"))

  vue
end

"""
    `function Stipple.render(val::T, fieldname::Union{Symbol,Nothing} = nothing) where {T}`

Default rendering of value types. Specialize `Stipple.render` to define custom rendering for your types.
"""
function Stipple.render(val::T, fieldname::Union{Symbol,Nothing} = nothing) where {T}
  val
end

"""
    `function Stipple.render(o::Reactive{T}, fieldname::Union{Symbol,Nothing} = nothing) where {T}`

Default rendering of `Reactive` values. Specialize `Stipple.render` to define custom rendering for your type `T`.
"""
function Stipple.render(o::Reactive{T}, fieldname::Union{Symbol,Nothing} = nothing) where {T}
  Stipple.render(o[], fieldname)
end

"""
```
function parse_jsfunction(s::AbstractString)
```
Checks whether the string is a valid js function and returns a `Dict` from which a reviver function
in the backend can construct a function.
"""
function parse_jsfunction(s::AbstractString)
    # look for classical function definition
    m = match( r"function\s*\(([^)]*)\)\s*{(.*)}", s)
    !isnothing(m) && length(m.captures) == 2 && return opts(arguments=m[1], body=m[2])

    # look for pure function definition
    m = match( r"\s*\(?([^=)]*?)\)?\s*=>\s*({*.*?}*)\s*$" , s )
    (isnothing(m) || length(m.captures) != 2) && return nothing

    # if pure function body is without curly brackets, add a `return`, otherwise strip the brackets
    # Note: for utf-8 strings m[2][2:end-1] will fail if the string ends with a wide character, e.g. ϕ
    body = startswith(m[2], "{") ? m[2][2:prevind(m[2], lastindex(m[2]))] : "return " * m[2]
    return opts(arguments=m[1], body=body)
end

"""
```
function replace_jsfunction!(js::Union{Dict, JSONText})
```
Replaces all JSONText values that contain a valid js function by a `Dict` that codes the function for a reviver.
For JSONText variables it encapsulates the dict in a JSONText to make the function type stable.
"""
function replace_jsfunction!(d::Dict)
    for (k,v) in d
        if isa(v, Dict)
            replace_jsfunction!(v)
        elseif isa(v, JSONText)
            jsfunc = parse_jsfunction(v.s)
            isnothing(jsfunc) || ( d[k] = opts(jsfunction=jsfunc) )
        end
    end
    return d
end

function replace_jsfunction(d::Dict)
  replace_jsfunction!(deepcopy(d))
end

function replace_jsfunction(js::JSONText)
    jsfunc = parse_jsfunction(js.s)
    isnothing(jsfunc) ? js : JSONText(json(opts(jsfunction=jsfunc)))
end
#===#

const DEPS = Function[]

vuejs() = @static Genie.Configuration.isprod() ? "vue.min.js" : "vue.js"

"""
    `function deps_routes(channel::String = Genie.config.webchannels_default_route) :: Nothing`

Registers the `routes` for all the required JavaScript dependencies (scripts).
"""
function deps_routes(channel::String = Genie.config.webchannels_default_route) :: Nothing
  Genie.Router.route("/js/stipple/$(vuejs())") do
    Genie.Renderer.WebRenderable(
      read(joinpath(@__DIR__, "..", "files", "js", vuejs()), String),
      :javascript) |> Genie.Renderer.respond
  end

  Genie.Router.route("/js/stipple/vue_filters.js") do
    Genie.Renderer.WebRenderable(
      read(joinpath(@__DIR__, "..", "files", "js", "vue_filters.js"), String),
      :javascript) |> Genie.Renderer.respond
  end

  Genie.Router.route("/js/stipple/underscore-min.js") do
    Genie.Renderer.WebRenderable(
      read(joinpath(@__DIR__, "..", "files", "js", "underscore-min.js"), String),
      :javascript) |> Genie.Renderer.respond
  end

  Genie.Router.route("/js/stipple/stipplecore.js") do
    Genie.Renderer.WebRenderable(
      read(joinpath(@__DIR__, "..", "files", "js", "stipplecore.js"), String),
      :javascript) |> Genie.Renderer.respond
  end

  (WEB_TRANSPORT == Genie.WebChannels ? Genie.Assets.channels_support(channel) : Genie.Assets.webthreads_support(channel))

  nothing
end

"""
    `function deps(channel::String = Genie.config.webchannels_default_route) :: String`

Outputs the HTML code necessary for injecting the dependencies in the page (the <script> tags).
"""
function deps(channel::String = Genie.config.webchannels_default_route) :: String

  endpoint = (channel == Genie.config.webchannels_default_route) ?
              Stipple.JS_SCRIPT_NAME :
              "js/$(channel)/$(Stipple.JS_SCRIPT_NAME)"

  string(
    (WEB_TRANSPORT == Genie.WebChannels ? Genie.Assets.channels_support(channel) : Genie.Assets.webthreads_support(channel)),
    Genie.Renderer.Html.script(src="$(Genie.config.base_path)js/stipple/underscore-min.js"),
    Genie.Renderer.Html.script(src="$(Genie.config.base_path)js/stipple/$(vuejs())"),
    join([f() for f in DEPS], "\n"),
    Genie.Renderer.Html.script(src="$(Genie.config.base_path)js/stipple/stipplecore.js", defer=true),
    Genie.Renderer.Html.script(src="$(Genie.config.base_path)js/stipple/vue_filters.js", defer=true),

    # if the model is not configured and we don't generate the stipple.js file, no point in requesting it
    in(Symbol("get_$(replace(endpoint, '/' => '_'))"), Genie.Router.named_routes() |> keys |> collect)
      ?
      Genie.Renderer.Html.script(src="$(Genie.config.base_path)$(endpoint)?v=$(Genie.Configuration.isdev() ? rand() : 1)",
                                    defer=true, onload="Stipple.init({theme: 'stipple-blue'});")
      :
      begin
        @warn "The Reactive Model is not initialized - make sure you call Stipple.init(YourModel()) to initialize it"
        ""
      end
  )
end

#===#

"""
    `function Core.NamedTuple(kwargs::Dict{Symbol,T})::NamedTuple where {T}`

Converts the `Dict` `kwargs` with keys of type `Symbol` to a `NamedTuple`.

### Example

```julia
julia> NamedTuple(Dict(:a => "a", :b => "b"))
(a = "a", b = "b")
```
"""
function Core.NamedTuple(kwargs::Dict{Symbol,T})::NamedTuple where {T}
  NamedTuple{Tuple(keys(kwargs))}(collect(values(kwargs)))
end

"""
    `function Core.NamedTuple(kwargs::Dict{Symbol,T}, property::Symbol, value::String)::NamedTuple where {T}`

Prepends `value` to `kwargs[property]` if defined or adds a new `kwargs[property] = value` and then converts the
resulting `kwargs` dict to a `NamedTuple`.

### Example

```julia
julia> NamedTuple(Dict(:a => "a", :b => "b"), :d, "h")
(a = "a", b = "b", d = "h")

julia> NamedTuple(Dict(:a => "a", :b => "b"), :a, "h")
(a = "h a", b = "b")
```
"""
function Core.NamedTuple(kwargs::Dict{Symbol,T}, property::Symbol, value::String)::NamedTuple where {T}
  value = "$value $(get!(kwargs, property, ""))" |> strip
  kwargs = delete!(kwargs, property)
  kwargs[property] = value

  NamedTuple(kwargs)
end

macro R_str(s)
  :(Symbol($s))
end

#== ==#

# add a method to Observables.on to accept inverted order of arguments similar to route()
import Observables.on
on(observable::Observables.AbstractObservable, f::Function; weak = false) = on(f, observable; weak = weak)

"""
    `onbutton(f::Function, button::R{Bool}; async = false, weak = false)`

Links a function to a reactive boolean parameter, typically a representing a button of an app.
After the function is called, the parameter is set back to false. The `async` keyword
specifies whether the call should be made asynchroneously or not.

### Example

```julia
onbutton(model.save_button) do
  # save what has to be saved
end
```
"""
onbutton(f::Function, button::R{Bool}; async = false, kwargs...) = on(button; kwargs...) do pressed
  pressed || return
  if async
      @async begin
          try
            f()
          catch ex
            warn(ex)
          end
          button[] = false
      end
  else
      try
        f()
      catch ex
        @warn(ex)
      end
      button[] = false
  end
  return
end

onbutton(button::R{Bool}, f::Function; kwargs...) = onbutton(f, button; kwargs...)

"""
    `@js_str -> JSONText`

Construct a JSONText, such as `js"button=false"`, without interpolation and unescaping
(except for quotation marks `"`` which still has to be escaped). Avoiding escaping `"`` can be done by
`js\"\"\"alert("Hello World")\"\"\"`.
"""
macro js_str(expr)
  :( JSONText($(esc(expr))) )
end

"""
    `@kwredef(expr)`

Helper function during development that is a one-to-one replacement for `@kwdef` but allows for redefinition of the struct.

Internally it defines a new struct with a number appended to the original struct name
and assigns this struct to a variable with the original struct name.
"""
macro kwredef(expr)
  expr = macroexpand(__module__, expr) # to expand @static
  expr isa Expr && expr.head === :struct || error("Invalid usage of @kwredef")
  expr = expr::Expr

  t = expr.args; n = 2
  if t[n] isa Expr && t[n].head === :<:
      t = t[n].args
      n = 1
  end
  curly = t[n] isa Expr && t[n].head === :curly
  if curly
      t = t[n].args
      n=1
  end

  T_old = t[n]
  t[n] = T_new = gensym(T_old)

  esc(quote
    Base.@kwdef $expr
    $T_old = $T_new
    $curly ? $T_new.body.name.name = $(QuoteNode(T_old)) : $T_new.name.name = $(QuoteNode(T_old)) # fix the name
  end)
end

"""
    `Stipple.@kwdef`

Helper function for model definition that acts as a one-to-one replacement for `Base.@kwdef`.

When `Stipple.isprod() == true` this macro calls `@kwredef` and allows for redefinition of models.
Otherwise it calls `Base.@kwdef`.
"""
macro kwdef(expr)
  esc(quote
    Stipple.isprod() ? Base.@kwdef($expr) : Stipple.@kwredef($expr)
  end)
end

end<|MERGE_RESOLUTION|>--- conflicted
+++ resolved
@@ -567,13 +567,8 @@
   deps_routes(channel)
 
   Genie.Router.channel("/$(channel)/watchers") do
-<<<<<<< HEAD
-    payload = Genie.Router.params(:payload)["payload"]
-    client = Genie.Router.params(:WS_CLIENT)
-=======
     payload = Genie.Request.payload(:payload)["payload"]
     client = Genie.Request.wsclient()
->>>>>>> e3415c18
     # if only elements of the array change, oldval and newval are identical
     ! isa(payload["newval"], Array) && payload["newval"] == payload["oldval"] && return "OK"
 
