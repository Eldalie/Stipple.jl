--- conflicted
+++ resolved
@@ -357,7 +357,6 @@
 
 #===#
 
-<<<<<<< HEAD
 function convertvalue(targetfield::Any, value)
   valtype = isa(targetfield, Reactive) ? eltype(targetfield) : typeof(targetfield)
   newval = try
@@ -376,7 +375,8 @@
     @error ex
     value
   end
-=======
+end
+
 """
     `function update!(model::M, field::Symbol, newval::T, oldval::T)::M where {T,M<:ReactiveModel}`
     `function update!(model::M, field::Reactive, newval::T, oldval::T)::M where {T,M<:ReactiveModel}`
@@ -386,7 +386,6 @@
 """
 function update!(model::M, field::Symbol, newval::T, oldval::T)::M where {T,M<:ReactiveModel}
   update!(model, getfield(model, field), newval, oldval)
->>>>>>> 512ab1ed
 end
 
 function update!(model::M, field::Symbol, newval, oldval=newval)::M where {M<:ReactiveModel}
@@ -407,17 +406,13 @@
 
 #===#
 
-<<<<<<< HEAD
-function watch(vue_app_name::String, fieldname::Symbol, channel::String, debounce::Int, model::M)::String where {M<:ReactiveModel}
-=======
 """
     `function watch(vue_app_name::String, fieldtype::Any, fieldname::Symbol, channel::String, debounce::Int, model::M)::String where {M<:ReactiveModel}`
 
 Sets up default Vue.js watchers so that when the value `fieldname` of type `fieldtype` in model `vue_app_name` is
 changed on the frontend, it is pushed over to the backend using `channel`, at a `debounce` minimum time interval.
 """
-function watch(vue_app_name::String, fieldtype::Any, fieldname::Symbol, channel::String, debounce::Int, model::M)::String where {M<:ReactiveModel}
->>>>>>> 512ab1ed
+function watch(vue_app_name::String, fieldname::Symbol, channel::String, debounce::Int, model::M)::String where {M<:ReactiveModel}
   js_channel = channel == "" ? "window.Genie.Settings.webchannels_default_route" : "'$channel'"
 
   output = """
@@ -588,16 +583,6 @@
     result[julia_to_vue(field)] = Stipple.render(f, field)
   end
 
-<<<<<<< HEAD
-  vue = Dict(:el => Elements.elem(app), :mixins =>JSONText("[watcherMixin, reviveMixin]"), :data => result)
-  components(app)  != "" && push!(vue, :components => components(app))
-  js_methods(app)  != "" && push!(vue, :methods    => JSONText("{ $(js_methods(app)) }"))
-  js_computed(app) != "" && push!(vue, :computed   => JSONText("{ $(js_computed(app)) }"))
-  js_watch(app)    != "" && push!(vue, :watch      => JSONText("{ $(js_watch(app)) }"))
-  js_created(app)  != "" && push!(vue, :created    => JSONText("function () { $(js_created(app)) }"))
-  
-  return vue
-=======
   vue = Dict(:el => Elements.elem(app), :mixins =>JSONText("[watcherMixin]"), :data => result)
 
   isempty(components(app) |> strip)   || push!(vue, :components => components(app))
@@ -607,7 +592,6 @@
   isempty(js_created(app) |> strip)   || push!(vue, :created    => JSONText("function(){ $(js_created(app)); }"))
 
   vue
->>>>>>> 512ab1ed
 end
 
 """
