"""
# Stipple
Stipple is a reactive UI library for Julia. It provides a rich API for building rich web UIs with 2-way bindings between HTML UI elements and Julia.
It requires minimum configuration, automatically setting up the WebSockets communication channels and automatically keeping the data in sync.

Stipple allows creating powerful reactive web data dashboards using only Julia coding. It employs a declarative programming model, the framework
taking care of the full data sync workflow.
"""
module Stipple

using Logging, Reexport

@reexport using Observables
@reexport using OffsetArrays
@reexport using Genie
@reexport using Genie.Renderer.Html
import Genie.Renderer.Json.JSONParser: JSONText, json
export JSONText

import Genie.Configuration: isprod, PROD, DEV

mutable struct Reactive{T} <: Observables.AbstractObservable{T}
  o::Observables.Observable{T}
  mode::Int
  no_backend_watcher::Bool
  no_frontend_watcher::Bool
end

Reactive(v, no_backend_watcher::Bool = false, no_frontend_watcher::Bool = false) = Reactive(Observable(v), 0, no_backend_watcher, no_frontend_watcher)
Reactive(v, m::Int, no_backend_watcher::Bool = false, no_frontend_watcher::Bool = false) = Reactive(Observable(v), m, no_backend_watcher, no_frontend_watcher)
Reactive(v, m::Int, updatemode::Int) = Reactive(Observable(v), m, updatemode & NO_BACKEND_WATCHER != 0, updatemode & NO_FRONTEND_WATCHER != 0)

Base.convert(::Type{Reactive{T}}, v::T) where T = Reactive(v)
Base.convert(::Type{Reactive{T}}, (v, m)::Tuple{T, Int}) where T = m < 16 ? Reactive(v, m, 0) : Reactive(v, 0, m)
Base.convert(::Type{Reactive{T}}, (v, w)::Tuple{T, Bool}) where T = Reactive(v, PUBLIC, w, false)
Base.convert(::Type{Reactive{T}}, (v, m, nw)::Tuple{T, Int, Bool}) where T = Reactive(v, m, nw, false)
Base.convert(::Type{Reactive{T}}, (v, nbw, nfw)::Tuple{T, Bool, Bool}) where T = Reactive(v, PUBLIC, nbw, nfw)
Base.convert(::Type{Reactive{T}}, (v, m, nbw, nfw)::Tuple{T, Int, Bool, Bool}) where T = Reactive(v, m, nbw, nfw)
Base.convert(::Type{Reactive{T}}, (v, m, nw)::Tuple{T, Int, Int}) where T = Reactive(v, m, nw)
Base.convert(::Type{Observable{T}}, r::Reactive{T}) where T = r.o

Base.getindex(v::Reactive{T}, args...) where T = Base.getindex(v.o, args...)
Base.setindex!(v::Reactive{T}, args...) where T = Base.setindex!(v.o, args...)
Observables.observe(v::Reactive{T}, args...; kwargs...) where T = Observables.observe(v.o, args...; kwargs...)
Observables.listeners(v::Reactive{T}, args...; kwargs...) where T = Observables.listeners(v.o, args...; kwargs...)

const R = Reactive
const PUBLIC = 1
const PRIVATE = 2
const READONLY = 4
const JSFUNCTION = 8
const NO_BACKEND_WATCHER = 16
const NO_FRONTEND_WATCHER = 32
const NO_WATCHER = 48


OptDict = Dict{Symbol, Any}
opts(;kwargs...) = OptDict(kwargs...)


WEB_TRANSPORT = Genie.WebChannels

<<<<<<< HEAD
export R, Reactive, ReactiveModel, @R_str, @js_str, NO_WATCHER, NO_BACKEND_WATCHER, NO_FRONTEND_WATCHER
=======
export R, Reactive, ReactiveModel, Private, @R_str, @js_str
export PRIVATE, PUBLIC, READONLY, JSFUNCTION, NO_WATCHER, NO_BACKEND_WATCHER, NO_FRONTEND_WATCHER
>>>>>>> 44d6a256
export newapp
export onbutton
export @kwredef

#===#

function __init__()
  Genie.config.websockets_server = true
end

#===#

abstract type ReactiveModel end
mutable struct Settings
  readonly_pattern
  private_pattern
end
Settings(; readonly_pattern = r"_$", private_pattern = r"__$") = Settings(readonly_pattern, private_pattern)

#===#

const JS_SCRIPT_NAME = "stipple.js"
const JS_DEBOUNCE_TIME = 300 #ms
const SETTINGS = Settings()

#===#

function render end
function update! end
function watch end

"""
`function js_methods(app)`

Defines js functions for the `methods` section of the vue element.\n
# Example
```
js_methods(MyDashboard) = \"\"\"
  mysquare: function (x) {
    return x^2
  }
  myadd: function (x, y) {
    return x + y
  }
\"\"\"
```
"""
function js_methods(m::Any) "" end

"""
`function js_computed(app)`

Defines js functions for the `computed` section of the vue element.\n
These properties are updated every time on of the inner parameters changes its value.
# Example
```
js_computed(MyDashboard) = \"\"\"
  fullName: function () {
    return this.firstName + ' ' + this.lastName
  }
\"\"\"
```
"""
function js_computed(m::Any) "" end

"""
`function js_watch(app)`

Defines js functions for the `watch` section of the vue element.
These functions are called every time the respective property changes.
# Example
Updates the `fullName` every time `firstName` or `lastName` changes.
```
js_watch(MyDashboard) = \"\"\"
  firstName: function (val) {
    this.fullName = val + ' ' + this.lastName
  },
  lastName: function (val) {
    this.fullName = this.firstName + ' ' + val
  }
\"\"\"
```
"""
function js_watch(m::Any) "" end

"""
`function js_created(app)`

Defines js statements for the `created` section of the vue element.
They are executed directly after the creation of the vue element.
# Example
```
js_created(MyDashboard) = \"\"\"
    if (this.cameraon) { startcamera() }
}
\"\"\"
```
"""
function js_created(m::Any) "" end

js_methods(app::M) where {M<:ReactiveModel} = js_methods(M)
js_computed(app::M) where {M<:ReactiveModel} = js_computed(M)
js_watch(app::M) where {M<:ReactiveModel} = js_watch(M)
js_created(app::M) where {M<:ReactiveModel} = js_created(M)

#===#

const COMPONENTS = Dict()

function register_components(model::Type{M}, keysvals::AbstractVector) where {M<:ReactiveModel}
  haskey(COMPONENTS, model) || (COMPONENTS[model] = Any[])
  push!(COMPONENTS[model], keysvals...)
end

function components(m::Type{M}) where {M<:ReactiveModel}
  haskey(COMPONENTS, m) || return ""

  response = Dict(COMPONENTS[m]...) |> Genie.Renderer.Json.JSONParser.json
  replace(response, "\""=>"")
end

components(app::M) where {M<:ReactiveModel} = components(M)
#===#

function Base.setindex!(field::Reactive, val, keys...; notify=(x)->true)
  count = 1
  field.o.val = val

  for f in Observables.listeners(field.o)
    if in(count, keys)
      count += 1
      continue
    end

    if notify(f)
      Base.invokelatest(f, val)
    end

    count += 1
  end

end

#===#

include("Typography.jl")
include("Elements.jl")
include("Layout.jl")
include("Generator.jl")

@reexport using .Typography
@reexport using .Elements
@reexport using .Layout
using .Generator

const newapp = Generator.newapp

#===#

function update!(model::M, field::Symbol, newval, oldval=newval)::M where {M<:ReactiveModel}
  f = getfield(model, field)
<<<<<<< HEAD
  ftype = f isa Reactive ? eltype(f) : typeof(f)
  if ftype <: OffsetArray && ! isa(newval, OffsetArray)
    o = f isa Reactive ? f[].offsets : f.offsets
    newval = OffsetArray(newval, OffsetArrays.Origin(1 .+ o))
  end
  if f isa Reactive
    f.mode == :private ? f[] = newval : f[1] = newval
  else
    setfield!(model, field, newval)
  end
  model
end

function update!(model::M, field::Reactive, newval, oldval=newval)::M where {M<:ReactiveModel}
  if eltype(f) <: OffsetArray && ! isa(newval, OffsetArray)
    newval = OffsetArray(newval, OffsetArrays.Origin(1 .+ f[].offsets))
  end
  field.mode == :private ? field[] = newval : field[1] = newval
=======
  f isa Reactive ? (f.mode == PRIVATE ? f[] = newval : f[1] = newval) : setfield!(model, field, newval)
  model
end

function update!(model::M, field::Reactive, newval::T, oldval::T)::M where {T,M<:ReactiveModel}
  field.mode == PRIVATE ? field[] = newval : field[1] = newval
>>>>>>> 44d6a256

  model
end

#===#

function watch(vue_app_name::String, fieldname::Symbol, channel::String, debounce::Int, model::M)::String where {M<:ReactiveModel}
  js_channel = channel == "" ? "window.Genie.Settings.webchannels_default_route" : "'$channel'"
  output = """
  $vue_app_name.\$watch(function () {return this.$fieldname}, _.debounce(function(newVal, oldVal){
    Genie.WebChannels.sendMessageTo($js_channel, 'watchers', {'payload': {'field':'$fieldname', 'newval': newVal, 'oldval': oldVal}});
  }, $debounce));
  """
  # in production mode vue does not fill `this.expression` in the watcher, so we do it manually
  if Genie.Configuration.isprod()
    output *= "$vue_app_name._watchers[$vue_app_name._watchers.length - 1].expression = 'function () {return this.$fieldname}'"
  end
  output *= "\n\n"
  return output
end

#===#

function Base.parse(::Type{T}, v::T) where {T}
  v::T
end

function init(model::M, ui::Union{String,Vector} = ""; vue_app_name::String = Stipple.Elements.root(model),
              endpoint::String = JS_SCRIPT_NAME, channel::String = Genie.config.webchannels_default_route,
              debounce::Int = JS_DEBOUNCE_TIME, transport::Module = Genie.WebChannels)::M where {M<:ReactiveModel}

  global WEB_TRANSPORT = transport
  transport == Genie.WebChannels || (Genie.config.websockets_server = false)

  deps_routes(channel)

  Genie.Router.channel("/$(channel)/watchers") do
    payload = Genie.Router.@params(:payload)["payload"]
    client = Genie.Router.@params(:WS_CLIENT)

    payload["newval"] == payload["oldval"] && return "OK"

    field = Symbol(payload["field"])

    #check if field exists
    hasfield(M, field) || return "OK"
    val = getfield(model, field)

    # reject non-public types
    if val isa Reactive 
      val.mode == PUBLIC || return "OK"
    else
      occursin(SETTINGS.readonly_pattern, String(field)) || occursin(SETTINGS.private, String(field)) &&
        return "OK"
    end
    
    valtype = isa(val, Reactive) ? eltype(val) : typeof(val)
    newval = try
      if valtype <: AbstractFloat && typeof(payload["newval"]) <: Integer 
        convert(valtype, payload["newval"])
      elseif valtype <: AbstractArray
        a = if payload["newval"] isa AbstractArray
          convert(Array{eltype(valtype)}, payload["newval"])
        else
          valtype([payload["newval"]])
        end
      else
        Base.parse(valtype, payload["newval"])
      end
    catch ex
      @error ex
      payload["newval"]
    end

    oldval = try
      if AbstractFloat >: valtype && Integer >: typeof(payload["oldval"])
        convert(valtype, payload["oldval"])
      elseif valtype <: AbstractArray
        a = if payload["oldval"] isa AbstractArray
          convert(Array{eltype(valtype)}, payload["oldval"])
        else
          Vector{eltype(valtype)}([payload["oldval"]])
        end
      else
        Base.parse(valtype, payload["oldval"])
      end
    catch ex
      @error ex
      payload["oldval"]
    end

    push!(model, field => newval, channel = channel, except = client)
    update!(model, field, newval, oldval)

    "OK"
  end

  ep = channel == Genie.config.webchannels_default_route ? endpoint : "js/$channel/$endpoint"
  Genie.Router.route("/$(ep)") do
    Stipple.Elements.vue_integration(model, vue_app_name = vue_app_name, endpoint = ep, channel = "", debounce = debounce) |> Genie.Renderer.Js.js
  end

  setup(model, channel)
end


function setup(model::M, channel = Genie.config.webchannels_default_route)::M where {M<:ReactiveModel}
  for field in fieldnames(M)
    f = getproperty(model, field)
    isa(f, Reactive) || continue
    f.mode == PRIVATE || f.no_backend_watcher && continue

    on(f) do _
      push!(model, field => f, channel = channel)
    end
  end

  model
end

#===#

function Base.push!(app::M, vals::Pair{Symbol,T};
                    channel::String = Genie.config.webchannels_default_route,
                    except::Union{Genie.WebChannels.HTTP.WebSockets.WebSocket,Nothing,UInt} = nothing) where {T,M<:ReactiveModel}
  WEB_TRANSPORT.broadcast(channel,
                          Genie.Renderer.Json.JSONParser.json(Dict( "key" => julia_to_vue(vals[1]),
                                                                    "value" => Stipple.render(vals[2], vals[1]))),
                          except = except)
end

function Base.push!(app::M, vals::Pair{Symbol,Reactive{T}};
                    channel::String = Genie.config.webchannels_default_route,
                    except::Union{Genie.WebChannels.HTTP.WebSockets.WebSocket,Nothing,UInt} = nothing) where {T,M<:ReactiveModel}
  v = vals[2].mode != :jsfunction ? vals[2][] : replace_jsfunction(vals[2][])
  push!(app, Symbol(julia_to_vue(vals[1])) => v, channel = channel, except = except)
end

#===#

RENDERING_MAPPINGS = Dict{String,String}()
mapping_keys() = collect(keys(RENDERING_MAPPINGS))

function rendering_mappings(mappings = Dict{String,String})
  merge!(RENDERING_MAPPINGS, mappings)
end

function julia_to_vue(field, mapping_keys = mapping_keys())
  if in(string(field), mapping_keys)
    parts = split(RENDERING_MAPPINGS[string(field)], "-")

    if length(parts) > 1
      extraparts = map((x) -> uppercasefirst(string(x)), parts[2:end])
      string(parts[1], join(extraparts))
    else
      parts |> string
    end
  else
    field |> string
  end
end

function Stipple.render(app::M, fieldname::Union{Symbol,Nothing} = nothing)::Dict{Symbol,Any} where {M<:ReactiveModel}
  result = Dict{String,Any}()
  for field in fieldnames(typeof(app))
    f = getfield(app, field)
    !(f isa Reactive) && occursin(SETTINGS.private_pattern, String(field)) && continue
    f isa Reactive && f.mode == PRIVATE && continue
    result[julia_to_vue(field)] = Stipple.render(f, field)
  end

  vue = Dict(:el => Elements.elem(app), :mixins =>JSONText("[watcherMixin, reviveMixin]"), :data => result)
  components(app)  != "" && push!(vue, :components => components(app))
  js_methods(app)  != "" && push!(vue, :methods    => JSONText("{ $(js_methods(app)) }"))
  js_computed(app) != "" && push!(vue, :computed   => JSONText("{ $(js_computed(app)) }"))
  js_watch(app)    != "" && push!(vue, :watch      => JSONText("{ $(js_watch(app)) }"))
  js_created(app)  != "" && push!(vue, :created    => JSONText("function () { $(js_created(app)) }"))
  
  return vue
end

function Stipple.render(val::T, fieldname::Union{Symbol,Nothing} = nothing) where {T}
  val
end

function Stipple.render(o::Reactive{T}, fieldname::Union{Symbol,Nothing} = nothing) where {T}
  Stipple.render(o[], fieldname)
end

"""
```
function parse_jsfunction(s::AbstractString)
```
Checks whether the string is a valid js function and returns a `Dict` from which a reviver function
in the backend can construct a function.
"""
function parse_jsfunction(s::AbstractString)
    # look for classical function definition
    m = match( r"function\s*\(([^)]*)\)\s*{(.*)}", s)
    !isnothing(m) && length(m.captures) == 2 && return opts(arguments=m[1], body=m[2])

    # look for pure function definition
    m = match( r"\s*\(?([^=)]*?)\)?\s*=>\s*({*.*?}*)\s*$" , s )
    (isnothing(m) || length(m.captures) != 2) && return nothing

    # if pure function body is without curly brackets, add a `return`, otherwise strip the brackets
    # Note: for utf-8 strings m[2][2:end-1] will fail if the string ends with a wide character, e.g. ϕ
    body = startswith(m[2], "{") ? m[2][2:prevind(m[2], lastindex(m[2]))] : "return " * m[2]
    return opts(arguments=m[1], body=body)
end

"""
```
function replace_jsfunction!(js::Union{Dict, JSONText})
```
Replaces all JSONText values that contain a valid js function by a `Dict` that codes the function for a reviver.
For JSONText variables it encapsulates the dict in a JSONText to make the function type stable.
"""
function replace_jsfunction!(d::Dict)
    for (k,v) in d
        if isa(v, Dict)
            replace_jsfunction!(v)
        elseif isa(v, JSONText)
            jsfunc = parse_jsfunction(v.s)
            isnothing(jsfunc) || ( d[k] = opts(jsfunction=jsfunc) )
        end
    end
    return d
end

function replace_jsfunction(d::Dict)
  replace_jsfunction!(deepcopy(d))
end

function replace_jsfunction(js::JSONText)
    jsfunc = parse_jsfunction(js.s)
    isnothing(jsfunc) ? js : JSONText(json(opts(jsfunction=jsfunc)))
end
#===#


const DEPS = Function[]


vuejs() = Genie.Configuration.isprod() ? "vue.min.js" : "vue.js"


function deps_routes(channel::String = Genie.config.webchannels_default_route) :: Nothing
  Genie.Router.route("/js/stipple/$(vuejs())") do
    Genie.Renderer.WebRenderable(
      read(joinpath(@__DIR__, "..", "files", "js", vuejs()), String),
      :javascript) |> Genie.Renderer.respond
  end

  Genie.Router.route("/js/stipple/vue_filters.js") do
    Genie.Renderer.WebRenderable(
      read(joinpath(@__DIR__, "..", "files", "js", "vue_filters.js"), String),
      :javascript) |> Genie.Renderer.respond
  end

  Genie.Router.route("/js/stipple/underscore-min.js") do
    Genie.Renderer.WebRenderable(
      read(joinpath(@__DIR__, "..", "files", "js", "underscore-min.js"), String),
      :javascript) |> Genie.Renderer.respond
  end

  Genie.Router.route("/js/stipple/stipplecore.js") do
    Genie.Renderer.WebRenderable(
      read(joinpath(@__DIR__, "..", "files", "js", "stipplecore.js"), String),
      :javascript) |> Genie.Renderer.respond
  end

  (WEB_TRANSPORT == Genie.WebChannels ? Genie.Assets.channels_support(channel) : Genie.Assets.webthreads_support(channel))

  nothing
end


function deps(channel::String = Genie.config.webchannels_default_route) :: String

  endpoint = (channel == Genie.config.webchannels_default_route) ?
              Stipple.JS_SCRIPT_NAME :
              "js/$(channel)/$(Stipple.JS_SCRIPT_NAME)"

  string(
    (WEB_TRANSPORT == Genie.WebChannels ? Genie.Assets.channels_support(channel) : Genie.Assets.webthreads_support(channel)),
    Genie.Renderer.Html.script(src="$(Genie.config.base_path)js/stipple/underscore-min.js"),
    Genie.Renderer.Html.script(src="$(Genie.config.base_path)js/stipple/$(vuejs())"),
    join([f() for f in DEPS], "\n"),
    Genie.Renderer.Html.script(src="$(Genie.config.base_path)js/stipple/stipplecore.js", defer=true),
    Genie.Renderer.Html.script(src="$(Genie.config.base_path)js/stipple/vue_filters.js", defer=true),

    # if the model is not configured and we don't generate the stipple.js file, no point in requesting it
    in(Symbol("get_$(replace(endpoint, '/' => '_'))"), Genie.Router.named_routes() |> keys |> collect) ?
      string(
        Genie.Renderer.Html.script(src="$(Genie.config.base_path)$(endpoint)?v=$(Genie.Configuration.isdev() ? rand() : 1)",
                                    defer=true, onload="Stipple.init({theme: 'stipple-blue'});")
      ) :
      @warn "The Reactive Model is not initialized - make sure you call Stipple.init(YourModel()) to initialize it"
  )
end

#===#

function camelcase(s::String) :: String
  replacements = [replace(s, r.match=>uppercase(r.match[2:end])) for r in eachmatch(r"_.", s) |> collect] |> unique
  isempty(replacements) ? s : first(replacements)
end

function Core.NamedTuple(kwargs::Dict) :: NamedTuple
  NamedTuple{Tuple(keys(kwargs))}(collect(values(kwargs)))
end

function Core.NamedTuple(kwargs::Dict, property::Symbol, value::String) :: NamedTuple
  value = "$value $(get!(kwargs, property, ""))" |> strip
  kwargs = delete!(kwargs, property)
  kwargs[property] = value

  NamedTuple(kwargs)
end

macro R_str(s)
  :(Symbol($s))
end

function set_multi_user_mode(value)
  global MULTI_USER_MODE = value
end

function jsonify(val; escape_untitled::Bool = true) :: String
  escape_untitled ?
    replace(Genie.Renderer.Json.JSONParser.json(val), "\"undefined\""=>"undefined") :
    Genie.Renderer.Json.JSONParser.json(val)
end

# add a method to Observables.on to accept inverted order of arguments similar to route()
import Observables.on
on(observable::Observables.AbstractObservable, f::Function; weak = false) = on(f, observable; weak = weak)

"""
`onbutton(f::Function, button::R{Bool}; async = false, weak = false)`

Links a function to a reactive boolean parameter, typically a representing a button of an app.
After the function is called, the parameter is set back to false. The `async` keyword
specifies whether the call should be made asynchroneously or not.

```
onbutton(model.save_button) do
  # save what has to be saved
end
```
"""
onbutton(f::Function, button::R{Bool}; async = false, kwargs...) = on(button; kwargs...) do pressed
  pressed || return
  if async
      @async begin
          try
            f()
          catch ex
            warn(ex)
          end
          button[] = false
      end
  else
      try
        f()
      catch ex
        warn(ex)
      end
      button[] = false
  end
  return
end
onbutton(button::R{Bool}, f::Function; kwargs...) = onbutton(f, button; kwargs...)

"""
```
@js_str -> JSONText
```
Construct a JSONText, such as `js"button=false"`, without interpolation and unescaping
(except for quotation mark " which still has to be escaped). Avoid escaping " can be done by
`js\"\"\"alert("Hello World")\"\"\"`.
"""
macro js_str(expr)
  :( JSONText($(esc(expr))) )
end

"""
```
@kwredef
```
Helper function during development that is a one-to-one replacement
for `@kwdef` but allows for redefintion of the struct.
  
Internally it defines a new struct with a number appended to the original struct name
and assigns this struct to a variable with the original struct name.
"""
macro kwredef(expr)
  expr = macroexpand(__module__, expr) # to expand @static
  expr isa Expr && expr.head === :struct || error("Invalid usage of @kwredef")
  expr = expr::Expr

  t = expr.args; n = 2
  if t[n] isa Expr && t[n].head === :<:
      t = t[n].args
      n = 1
  end
  if t[n] isa Expr && t[n].head === :curly
      t = t[n].args
      n=1
  end

  T_old = t[n]
  t[n] = T_new = gensym(T_old)

  esc(quote
    Base.@kwdef $expr
    $T_old = $T_new
    $T_new.name.name = $(QuoteNode(T_old)) # fix the name
  end)
end

"""
```
  Stipple.@kwdef
```
Helper function for model definition that acts as a one-to-one replacement
for `Base.@kwdef`.
  
When `Stipple.isprod() == true` this macro calls @kwredef and allows for 
redefinition of models. Otherwise it calls Base.@kwredef.
"""
macro kwdef(expr)
  esc(quote
    Stipple.isprod() ? Base.@kwdef($expr) : Stipple.@kwredef($expr)
  end)
end

end<|MERGE_RESOLUTION|>--- conflicted
+++ resolved
@@ -60,12 +60,7 @@
 
 WEB_TRANSPORT = Genie.WebChannels
 
-<<<<<<< HEAD
 export R, Reactive, ReactiveModel, @R_str, @js_str, NO_WATCHER, NO_BACKEND_WATCHER, NO_FRONTEND_WATCHER
-=======
-export R, Reactive, ReactiveModel, Private, @R_str, @js_str
-export PRIVATE, PUBLIC, READONLY, JSFUNCTION, NO_WATCHER, NO_BACKEND_WATCHER, NO_FRONTEND_WATCHER
->>>>>>> 44d6a256
 export newapp
 export onbutton
 export @kwredef
@@ -227,7 +222,6 @@
 
 function update!(model::M, field::Symbol, newval, oldval=newval)::M where {M<:ReactiveModel}
   f = getfield(model, field)
-<<<<<<< HEAD
   ftype = f isa Reactive ? eltype(f) : typeof(f)
   if ftype <: OffsetArray && ! isa(newval, OffsetArray)
     o = f isa Reactive ? f[].offsets : f.offsets
@@ -246,14 +240,6 @@
     newval = OffsetArray(newval, OffsetArrays.Origin(1 .+ f[].offsets))
   end
   field.mode == :private ? field[] = newval : field[1] = newval
-=======
-  f isa Reactive ? (f.mode == PRIVATE ? f[] = newval : f[1] = newval) : setfield!(model, field, newval)
-  model
-end
-
-function update!(model::M, field::Reactive, newval::T, oldval::T)::M where {T,M<:ReactiveModel}
-  field.mode == PRIVATE ? field[] = newval : field[1] = newval
->>>>>>> 44d6a256
 
   model
 end
